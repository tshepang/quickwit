--- conflicted
+++ resolved
@@ -25,28 +25,6 @@
 atty = "0.2"
 byte-unit = { version = "4", default-features = false, features = ["serde"] }
 clap = { version = "= 3.1", features = ["yaml", "env"] }
-<<<<<<< HEAD
-quickwit-actors = { version = "0.3.0", path = "../quickwit-actors" }
-quickwit-core = { version = "0.3.0", path = "../quickwit-core" }
-quickwit-directories = { version = "0.3.0", path = "../quickwit-directories" }
-quickwit-common = { version = "0.3.0", path = "../quickwit-common" }
-quickwit-config = { version = "0.3.0", path = "../quickwit-config" }
-quickwit-metastore = { version = "0.3.0", path = "../quickwit-metastore" }
-quickwit-storage = { version = "0.3.0", path = "../quickwit-storage" }
-quickwit-doc-mapper = { version = "0.3.0", path = "../quickwit-doc-mapper" }
-quickwit-indexing = { version = "0.3.0", path = "../quickwit-indexing" }
-quickwit-ingest-api = { version = "0.3.0", path = "../quickwit-ingest-api" }
-quickwit-search = { version = "0.3.0", path = "../quickwit-search" }
-quickwit-serve = { version = "0.3.0", path = "../quickwit-serve" }
-quickwit-telemetry = { version = "0.3.0", path = "../quickwit-telemetry" }
-quickwit-proto = { version = "0.3.0", path = "../quickwit-proto" }
-quickwit-cluster = { version = "0.3.0", path = "../quickwit-cluster" }
-tabled = "0.7"
-tracing = "0.1.29"
-tracing-subscriber = {version = "0.3", features = ["time", "std", "env-filter", "json"] }
-tracing-appender = "0.2"
-tracing-opentelemetry = "0.17"
-=======
 colored = "2.0.0"
 console-subscriber = { version = "0.1.0", optional = true }
 futures = "0.3"
@@ -55,7 +33,7 @@
 itertools = "0.10.3"
 once_cell = "1"
 openssl-probe = { version = "0.1.4", optional = true }
->>>>>>> 94a1e286
+tracing-appender = "0.2"
 opentelemetry = { version = "0.17", features = ["rt-tokio"] }
 opentelemetry-jaeger = { version = "0.16", features = ["rt-tokio"] }
 quickwit-actors = { version = "0.3.1", path = "../quickwit-actors" }
@@ -87,7 +65,8 @@
 tracing-subscriber = { version = "0.3", features = [
   "time",
   "std",
-  "env-filter"
+  "env-filter",
+  "json"
 ] }
 
 [dev-dependencies]
